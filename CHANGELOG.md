--- conflicted
+++ resolved
@@ -10,15 +10,12 @@
 
 ### Added
 
-<<<<<<< HEAD
 - Added `-A` / `--after-context` CLI flag to argument parser for specifying number of lines to show after each match.
-=======
 - Added docstrings to all test files.
 
 ### Fixed
 
 - Resolved a series of pylint issues in the test files.
->>>>>>> 52344bca
 
 ## [0.3.4] - 2025-10-21
 
